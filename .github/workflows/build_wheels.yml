--- conflicted
+++ resolved
@@ -17,11 +17,8 @@
     runs-on: ubuntu-latest
     strategy:
       matrix:
-<<<<<<< HEAD
         pyversion: ["cp38-cp38", "cp39-cp39", "cp310-cp310", "cp311-cp311", "cp312-cp312"] 
-=======
-        pyversion: ["cp37-cp37m", "cp38-cp38", "cp39-cp39", "cp310-cp310", "cp311-cp311", "cp312-cp312"] 
->>>>>>> d012ae0d
+
     steps:
     - name: Checkout
       uses: actions/checkout@v2
