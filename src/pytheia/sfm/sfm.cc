// Copyright (C) 2015 The Regents of the University of California (Regents).
// All rights reserved.
//
// Redistribution and use in source and binary forms, with or without
// modification, are permitted provided that the following conditions are
// met:
//
//     * Redistributions of source code must retain the above copyright
//       notice, this list of conditions and the following disclaimer.
//
//     * Redistributions in binary form must reproduce the above
//       copyright notice, this list of conditions and the following
//       disclaimer in the documentation and/or other materials provided
//       with the distribution.
//
//     * Neither the name of The Regents or University of California nor the
//       names of its contributors may be used to endorse or promote products
//       derived from this software without specific prior written permission.
//
// THIS SOFTWARE IS PROVIDED BY THE COPYRIGHT HOLDERS AND CONTRIBUTORS "AS IS"
// AND ANY EXPRESS OR IMPLIED WARRANTIES, INCLUDING, BUT NOT LIMITED TO, THE
// IMPLIED WARRANTIES OF MERCHANTABILITY AND FITNESS FOR A PARTICULAR PURPOSE
// ARE DISCLAIMED. IN NO EVENT SHALL THE COPYRIGHT HOLDERS OR CONTRIBUTORS BE
// LIABLE FOR ANY DIRECT, INDIRECT, INCIDENTAL, SPECIAL, EXEMPLARY, OR
// CONSEQUENTIAL DAMAGES (INCLUDING, BUT NOT LIMITED TO, PROCUREMENT OF
// SUBSTITUTE GOODS OR SERVICES; LOSS OF USE, DATA, OR PROFITS; OR BUSINESS
// INTERRUPTION) HOWEVER CAUSED AND ON ANY THEORY OF LIABILITY, WHETHER IN
// CONTRACT, STRICT LIABILITY, OR TORT (INCLUDING NEGLIGENCE OR OTHERWISE)
// ARISING IN ANY WAY OUT OF THE USE OF THIS SOFTWARE, EVEN IF ADVISED OF THE
// POSSIBILITY OF SUCH DAMAGE.
//
// Please contact the author of this library if you have any questions.
// Author: Steffen Urban (urbse@googlemail.com), Shengyu Yin

#include "pytheia/sfm/sfm.h"

#include <pybind11/eigen.h>
#include <pybind11/pybind11.h>
#include <pybind11/stl.h>

#include <Eigen/Dense>
#include <algorithm>
#include <complex>
#include <glog/logging.h>
#include <math.h>

#include "theia/math/polynomial.h"
#include "theia/sfm/pose/util.h"

#include "theia/matching/features_and_matches_database.h"
#include "theia/sfm/feature.h"

#include "theia/sfm/pose/pose_wrapper.h"
#include "theia/sfm/triangulation/triangulation.h"
#include "theia/sfm/triangulation/triangulation_wrapper.h"

#include "theia/sfm/transformation/align_point_clouds.h"
#include "theia/sfm/transformation/align_reconstructions.h"
#include "theia/sfm/transformation/gdls_similarity_transform.h"
#include "theia/sfm/transformation/transformation_wrapper.h"

#include "theia/sfm/camera/camera.h"
#include "theia/sfm/camera/camera_intrinsics_model.h"
#include "theia/sfm/camera/camera_wrapper.h"
#include "theia/sfm/camera/division_undistortion_camera_model.h"
#include "theia/sfm/camera/fisheye_camera_model.h"
#include "theia/sfm/camera/fov_camera_model.h"
#include "theia/sfm/camera/orthographic_camera_model.h"
#include "theia/sfm/camera/pinhole_camera_model.h"
#include "theia/sfm/camera/pinhole_radial_tangential_camera_model.h"

#include "theia/sfm/bundle_adjustment/bundle_adjust_two_views.h"
#include "theia/sfm/bundle_adjustment/bundle_adjuster.h"
#include "theia/sfm/bundle_adjustment/bundle_adjustment.h"
#include "theia/sfm/bundle_adjustment/bundle_adjustment_wrapper.h"
#include "theia/sfm/bundle_adjustment/create_loss_function.h"
#include "theia/sfm/bundle_adjustment/optimize_relative_position_with_known_rotation.h"

#include "theia/sfm/global_pose_estimation/LiGT_position_estimator.h"
#include "theia/sfm/global_pose_estimation/global_pose_estimation_wrapper.h"
#include "theia/sfm/global_pose_estimation/hybrid_rotation_estimator.h"
#include "theia/sfm/global_pose_estimation/lagrange_dual_rotation_estimator.h"
#include "theia/sfm/global_pose_estimation/least_unsquared_deviation_position_estimator.h"
#include "theia/sfm/global_pose_estimation/linear_position_estimator.h"
#include "theia/sfm/global_pose_estimation/linear_rotation_estimator.h"
#include "theia/sfm/global_pose_estimation/nonlinear_position_estimator.h"
#include "theia/sfm/global_pose_estimation/nonlinear_rotation_estimator.h"
#include "theia/sfm/global_pose_estimation/position_estimator.h"
#include "theia/sfm/global_pose_estimation/robust_rotation_estimator.h"
#include "theia/sfm/global_pose_estimation/rotation_estimator.h"

// reconstruction view track
#include "theia/matching/keypoints_and_descriptors.h"
#include "theia/sfm/reconstruction.h"
#include "theia/sfm/track.h"
#include "theia/sfm/two_view_match_geometric_verification.h"
#include "theia/sfm/twoview_info.h"
#include "theia/sfm/view.h"
#include "theia/sfm/view_graph/remove_disconnected_view_pairs.h"
#include "theia/sfm/view_graph/view_graph.h"
#include "theia/sfm/visibility_pyramid.h"

#include "theia/sfm/global_reconstruction_estimator.h"
#include "theia/sfm/hybrid_reconstruction_estimator.h"
#include "theia/sfm/incremental_reconstruction_estimator.h"
#include "theia/sfm/reconstruction_builder.h"
#include "theia/sfm/reconstruction_estimator.h"
#include "theia/sfm/reconstruction_estimator_options.h"
#include "theia/sfm/reconstruction_estimator_utils.h"
#include "theia/sfm/track_builder.h"

#include "theia/sfm/rigid_transformation.h"
#include "theia/sfm/similarity_transformation.h"

// estimator
#include "theia/sfm/create_and_initialize_ransac_variant.h"
#include "theia/sfm/estimators/estimate_calibrated_absolute_pose.h"
#include "theia/sfm/estimators/estimate_dominant_plane_from_points.h"
#include "theia/sfm/estimators/estimate_radial_distortion_homography.h"
#include "theia/sfm/estimators/estimate_relative_pose.h"
#include "theia/sfm/estimators/estimate_uncalibrated_absolute_pose.h"
#include "theia/sfm/estimators/estimate_uncalibrated_relative_pose.h"
#include "theia/sfm/estimators/estimators_wrapper.h"
#include "theia/solvers/sample_consensus_estimator.h"

#include "theia/sfm/colorize_reconstruction.h"
#include "theia/sfm/estimate_track.h"
#include "theia/sfm/estimate_twoview_info.h"
#include "theia/sfm/extract_maximally_parallel_rigid_subgraph.h"
#include "theia/sfm/feature_extractor.h"
#include "theia/sfm/feature_extractor_and_matcher.h"
#include "theia/sfm/filter_view_graph_cycles_by_rotation.h"
#include "theia/sfm/filter_view_pairs_from_orientation.h"
#include "theia/sfm/filter_view_pairs_from_relative_translation.h"
#include "theia/sfm/find_common_tracks_in_views.h"
#include "theia/sfm/find_common_views_by_name.h"
#include "theia/sfm/gps_converter.h"
#include "theia/sfm/localize_view_to_reconstruction.h"
#include "theia/sfm/pose/upnp.h"
#include "theia/sfm/select_good_tracks_for_bundle_adjustment.h"
#include "theia/sfm/set_camera_intrinsics_from_priors.h"
#include "theia/sfm/set_outlier_tracks_to_unestimated.h"
#include "theia/sfm/sfm_wrapper.h"
#include "theia/sfm/undistort_image.h"

// for overloaded function in CameraInstrinsicsModel
template <typename... Args>
using overload_cast_ = pybind11::detail::overload_cast_impl<Args...>;

namespace py = pybind11;
#include <iostream>
#include <pybind11/numpy.h>
#include <vector>

// Initialize gtest
// google::InitGoogleLogging(argv[0]);

template <int N>
void AddIntrinsicsPriorType(py::module& m, const std::string& name) {
  py::class_<theia::Prior<N>>(m, ("Prior" + name).c_str())
      .def(py::init())
      .def_readwrite("is_set", &theia::Prior<N>::is_set)
      .def_property("value",
                    &theia::Prior<N>::GetParametersValues,
                    &theia::Prior<N>::SetParametersValues);
}

namespace pytheia {
namespace sfm {

void pytheia_sfm_classes(py::module& m) {
  m.attr("kInvalidTrackId") = theia::kInvalidTrackId;
  m.attr("kInvalidViewId") = theia::kInvalidViewId;
  // camera
  AddIntrinsicsPriorType<1>(m, "Scalar");
  AddIntrinsicsPriorType<2>(m, "Vector2d");
  AddIntrinsicsPriorType<3>(m, "Vector3d");
  AddIntrinsicsPriorType<4>(m, "Vector4d");
  /*
  AddIntrinsicsPriorType<1>(m, "Focallength");
  AddIntrinsicsPriorType<2>(m, "Principalpoint");
  AddIntrinsicsPriorType<1>(m, "Aspectratio");
  AddIntrinsicsPriorType<1>(m, "Skew");
  AddIntrinsicsPriorType<4>(m, "Radialdistortion");
  AddIntrinsicsPriorType<2>(m, "Tangentialdistortion");
  AddIntrinsicsPriorType<3>(m, "Position");
  AddIntrinsicsPriorType<3>(m, "Orientation");
  AddIntrinsicsPriorType<1>(m, "Latitude");
  AddIntrinsicsPriorType<1>(m, "Longitude");
  AddIntrinsicsPriorType<1>(m, "Altitude");
  */

  // abstract superclass and 5 subclasses (camera models)
  py::class_<theia::CameraIntrinsicsModel,
             std::shared_ptr<theia::CameraIntrinsicsModel>>
      camera_intrinsics_model(m, "CameraIntrinsicsModel");
  camera_intrinsics_model
      .def("SetFocalLength", &theia::CameraIntrinsicsModel::SetFocalLength)
      .def("FocalLength", &theia::CameraIntrinsicsModel::FocalLength)
      .def("PrincipalPointX", &theia::CameraIntrinsicsModel::PrincipalPointX)
      .def("PrincipalPointY", &theia::CameraIntrinsicsModel::PrincipalPointY)
      .def("SetPrincipalPoint",
           &theia::CameraIntrinsicsModel::SetPrincipalPoint)
      .def("CameraToImageCoordinates",
           &theia::CameraIntrinsicsModel::CameraToImageCoordinates)
      .def("ImageToCameraCoordinates",
           &theia::CameraIntrinsicsModel::ImageToCameraCoordinates)
      .def("GetParameter", &theia::CameraIntrinsicsModel::GetParameter)
      .def("SetParameter", &theia::CameraIntrinsicsModel::SetParameter)
      // .def("DistortPoint", py::overload_cast<const
      // Eigen::Vector2d>(&theia::CameraIntrinsicsModel::DistortPoint,
      // py::const_)) .def("DistortPoint",   py::overload_cast<const
      // Eigen::Vector2d&>(&theia::CameraIntrinsicsModel::DistortPoint,
      // py::const_)); .def("DistortPoint", static_cast<Eigen::Vector2d
      // (theia::CameraIntrinsicsModel::*)(const Eigen::Vector2d
      // &)>(&theia::CameraIntrinsicsModel::DistortPoint), "Set the pet's name")
      // .def("DistortPoint", overload_cast_<const
      // Eigen::Vector2d>()(&theia::CameraIntrinsicsModel::DistortPoint), "Set
      // the pet's age") .def("DistortPoint",
      //      (Eigen::Vector2d
      //       (theia::CameraIntrinsicsModel::*)(const Eigen::Vector2d& ))
      //       &theia::CameraIntrinsicsModel::DistortPoint,
      //      py::return_value_policy::reference_internal)

      //.def("UndistortPoint",(Eigen::Vector2d
      //(theia::CameraIntrinsicsModel::*)(const Eigen::Vector2d& )) &
      //     theia::CameraIntrinsicsModel::UndistortPoint,
      //     py::arg("UndistortPoint"))
      ;

  // FisheyeCameraModel
  py::class_<theia::FisheyeCameraModel,
             std::shared_ptr<theia::FisheyeCameraModel>>(
      m, "FisheyeCameraModel", camera_intrinsics_model)
      .def(py::init<>())
      .def("Type", &theia::FisheyeCameraModel::Type)
      .def("NumParameters", &theia::FisheyeCameraModel::NumParameters)
      .def("SetFromCameraIntrinsicsPriors",
           &theia::FisheyeCameraModel::SetFromCameraIntrinsicsPriors)
      .def("CameraIntrinsicsPriorFromIntrinsics",
           &theia::FisheyeCameraModel::CameraIntrinsicsPriorFromIntrinsics)
      // OptimizeIntrinsicsType not defined
      .def("GetSubsetFromOptimizeIntrinsicsType",
           &theia::FisheyeCameraModel::GetSubsetFromOptimizeIntrinsicsType)
      .def("GetCalibrationMatrix",
           &theia::FisheyeCameraModel::GetCalibrationMatrix)
      .def("PrintIntrinsics", &theia::FisheyeCameraModel::PrintIntrinsics)
      .def_property_readonly("kIntrinsicsSize",
                             &theia::FisheyeCameraModel::NumParameters)
      .def("AspectRatio", &theia::FisheyeCameraModel::AspectRatio)
      .def("SetAspectRatio", &theia::FisheyeCameraModel::SetAspectRatio)
      .def("Skew", &theia::FisheyeCameraModel::Skew)
      .def("SetSkew", &theia::FisheyeCameraModel::SetSkew)
      .def("RadialDistortion1", &theia::FisheyeCameraModel::RadialDistortion1)
      .def("RadialDistortion2", &theia::FisheyeCameraModel::RadialDistortion2)
      .def("RadialDistortion3", &theia::FisheyeCameraModel::RadialDistortion3)
      .def("RadialDistortion4", &theia::FisheyeCameraModel::RadialDistortion4)
      .def("SetRadialDistortion",
           &theia::FisheyeCameraModel::SetRadialDistortion);

  // PinholeRadialTangentialCameraModel
  py::class_<theia::PinholeRadialTangentialCameraModel,
             std::shared_ptr<theia::PinholeRadialTangentialCameraModel>>(
      m, "PinholeRadialTangentialCameraModel", camera_intrinsics_model)
      .def(py::init<>())
      .def("Type", &theia::PinholeRadialTangentialCameraModel::Type)
      .def("NumParameters",
           &theia::PinholeRadialTangentialCameraModel::NumParameters)
      .def("SetFromCameraIntrinsicsPriors",
           &theia::PinholeRadialTangentialCameraModel::
               SetFromCameraIntrinsicsPriors)
      .def("CameraIntrinsicsPriorFromIntrinsics",
           &theia::PinholeRadialTangentialCameraModel::
               CameraIntrinsicsPriorFromIntrinsics)
      // OptimizeIntrinsicsType not defined
      .def("GetSubsetFromOptimizeIntrinsicsType",
           &theia::PinholeRadialTangentialCameraModel::
               GetSubsetFromOptimizeIntrinsicsType)
      .def("GetCalibrationMatrix",
           &theia::PinholeRadialTangentialCameraModel::GetCalibrationMatrix)
      .def("PrintIntrinsics",
           &theia::PinholeRadialTangentialCameraModel::PrintIntrinsics)
      .def_property_readonly(
          "kIntrinsicsSize",
          &theia::PinholeRadialTangentialCameraModel::NumParameters)
      .def("AspectRatio",
           &theia::PinholeRadialTangentialCameraModel::AspectRatio)
      .def("SetAspectRatio",
           &theia::PinholeRadialTangentialCameraModel::SetAspectRatio)
      .def("Skew", &theia::PinholeRadialTangentialCameraModel::Skew)
      .def("SetSkew", &theia::PinholeRadialTangentialCameraModel::SetSkew)
      .def("RadialDistortion1",
           &theia::PinholeRadialTangentialCameraModel::RadialDistortion1)
      .def("RadialDistortion2",
           &theia::PinholeRadialTangentialCameraModel::RadialDistortion2)
      .def("RadialDistortion3",
           &theia::PinholeRadialTangentialCameraModel::RadialDistortion3)
      .def("TangentialDistortion1",
           &theia::PinholeRadialTangentialCameraModel::TangentialDistortion1)
      .def("TangentialDistortion2",
           &theia::PinholeRadialTangentialCameraModel::TangentialDistortion2)
      .def("SetRadialDistortion",
           &theia::PinholeRadialTangentialCameraModel::SetRadialDistortion)
      .def("SetTangentialDistortion",
           &theia::PinholeRadialTangentialCameraModel::SetTangentialDistortion);

  // DivisionUndistortionCameraModel
  py::class_<theia::DivisionUndistortionCameraModel,
             std::shared_ptr<theia::DivisionUndistortionCameraModel>>(
      m, "DivisionUndistortionCameraModel", camera_intrinsics_model)
      .def(py::init<>())
      .def("Type", &theia::DivisionUndistortionCameraModel::Type)
      .def("NumParameters",
           &theia::DivisionUndistortionCameraModel::NumParameters)
      .def("SetFromCameraIntrinsicsPriors",
           &theia::DivisionUndistortionCameraModel::
               SetFromCameraIntrinsicsPriors)
      .def("CameraIntrinsicsPriorFromIntrinsics",
           &theia::DivisionUndistortionCameraModel::
               CameraIntrinsicsPriorFromIntrinsics)
      // OptimizeIntrinsicsType not defined
      .def("GetSubsetFromOptimizeIntrinsicsType",
           &theia::DivisionUndistortionCameraModel::
               GetSubsetFromOptimizeIntrinsicsType)
      .def("GetCalibrationMatrix",
           &theia::DivisionUndistortionCameraModel::GetCalibrationMatrix)
      .def("PrintIntrinsics",
           &theia::DivisionUndistortionCameraModel::PrintIntrinsics)
      .def_property_readonly(
          "kIntrinsicsSize",
          &theia::DivisionUndistortionCameraModel::NumParameters)
      .def("AspectRatio", &theia::DivisionUndistortionCameraModel::AspectRatio)
      .def("SetAspectRatio",
           &theia::DivisionUndistortionCameraModel::SetAspectRatio)
      .def("RadialDistortion1",
           &theia::DivisionUndistortionCameraModel::RadialDistortion1)
      .def("SetRadialDistortion",
           &theia::DivisionUndistortionCameraModel::SetRadialDistortion);

  // PinholeCameraModel
  py::class_<theia::PinholeCameraModel,
             std::shared_ptr<theia::PinholeCameraModel>>(
      m, "PinholeCameraModel", camera_intrinsics_model)
      .def(py::init<>())
      .def("Type", &theia::PinholeCameraModel::Type)
      .def("NumParameters", &theia::PinholeCameraModel::NumParameters)
      .def("SetFromCameraIntrinsicsPriors",
           &theia::PinholeCameraModel::SetFromCameraIntrinsicsPriors)
      .def("CameraIntrinsicsPriorFromIntrinsics",
           &theia::PinholeCameraModel::CameraIntrinsicsPriorFromIntrinsics)
      // OptimizeIntrinsicsType not defined
      .def("GetSubsetFromOptimizeIntrinsicsType",
           &theia::PinholeCameraModel::GetSubsetFromOptimizeIntrinsicsType)
      .def("GetCalibrationMatrix",
           &theia::PinholeCameraModel::GetCalibrationMatrix)
      .def("PrintIntrinsics", &theia::PinholeCameraModel::PrintIntrinsics)
      .def_property_readonly("kIntrinsicsSize",
                             &theia::PinholeCameraModel::NumParameters)
      .def("AspectRatio", &theia::PinholeCameraModel::AspectRatio)
      .def("SetAspectRatio", &theia::PinholeCameraModel::SetAspectRatio)
      .def("Skew", &theia::PinholeCameraModel::Skew)
      .def("SetSkew", &theia::PinholeCameraModel::SetSkew)
      .def("RadialDistortion1", &theia::PinholeCameraModel::RadialDistortion1)
      .def("RadialDistortion2", &theia::PinholeCameraModel::RadialDistortion2)
      .def("SetRadialDistortion",
           &theia::PinholeCameraModel::SetRadialDistortion);

  // OrthographicCameraModel
  py::class_<theia::OrthographicCameraModel,
             std::shared_ptr<theia::OrthographicCameraModel>>(
      m, "OrthographicCameraModel", camera_intrinsics_model)
      .def(py::init<>())
      .def("Type", &theia::OrthographicCameraModel::Type)
      .def("NumParameters", &theia::OrthographicCameraModel::NumParameters)
      .def("SetFromCameraIntrinsicsPriors",
           &theia::OrthographicCameraModel::SetFromCameraIntrinsicsPriors)
      .def("CameraIntrinsicsPriorFromIntrinsics",
           &theia::OrthographicCameraModel::CameraIntrinsicsPriorFromIntrinsics)
      // OptimizeIntrinsicsType not defined
      .def("GetSubsetFromOptimizeIntrinsicsType",
           &theia::OrthographicCameraModel::GetSubsetFromOptimizeIntrinsicsType)
      .def("GetCalibrationMatrix",
           &theia::OrthographicCameraModel::GetCalibrationMatrix)
      .def("PrintIntrinsics", &theia::OrthographicCameraModel::PrintIntrinsics)
      .def_property_readonly("kIntrinsicsSize",
                             &theia::OrthographicCameraModel::NumParameters)
      .def("AspectRatio", &theia::OrthographicCameraModel::AspectRatio)
      .def("SetAspectRatio", &theia::OrthographicCameraModel::SetAspectRatio)
      .def("Skew", &theia::OrthographicCameraModel::Skew)
      .def("SetSkew", &theia::OrthographicCameraModel::SetSkew)
      .def("RadialDistortion1",
           &theia::OrthographicCameraModel::RadialDistortion1)
      .def("RadialDistortion2",
           &theia::OrthographicCameraModel::RadialDistortion2)
      .def("SetRadialDistortion",
           &theia::OrthographicCameraModel::SetRadialDistortion);

  // FOVCameraModel
  py::class_<theia::FOVCameraModel, std::shared_ptr<theia::FOVCameraModel>>(
      m, "FOVCameraModel", camera_intrinsics_model)
      .def(py::init<>())
      .def("Type", &theia::FOVCameraModel::Type)
      .def("NumParameters", &theia::FOVCameraModel::NumParameters)
      .def("SetFromCameraIntrinsicsPriors",
           &theia::FOVCameraModel::SetFromCameraIntrinsicsPriors)
      .def("CameraIntrinsicsPriorFromIntrinsics",
           &theia::FOVCameraModel::CameraIntrinsicsPriorFromIntrinsics)
      // OptimizeIntrinsicsType not defined
      .def("GetSubsetFromOptimizeIntrinsicsType",
           &theia::FOVCameraModel::GetSubsetFromOptimizeIntrinsicsType)
      .def("GetCalibrationMatrix", &theia::FOVCameraModel::GetCalibrationMatrix)
      .def("PrintIntrinsics", &theia::FOVCameraModel::PrintIntrinsics)
      .def_property_readonly("kIntrinsicsSize",
                             &theia::FOVCameraModel::NumParameters)
      .def("AspectRatio", &theia::FOVCameraModel::AspectRatio)
      .def("SetAspectRatio", &theia::FOVCameraModel::SetAspectRatio)
      .def("RadialDistortion1", &theia::FOVCameraModel::RadialDistortion1)
      .def("SetRadialDistortion", &theia::FOVCameraModel::SetRadialDistortion);

  m.def("ComposeProjectionMatrix", theia::ComposeProjectionMatrixWrapper);
  m.def("DecomposeProjectionMatrix", theia::DecomposeProjectionMatrixWrapper);
  m.def("CalibrationMatrixToIntrinsics",
        theia::CalibrationMatrixToIntrinsicsWrapper);
  m.def("IntrinsicsToCalibrationMatrix",
        theia::IntrinsicsToCalibrationMatrixWrapper);

  py::class_<theia::Camera, std::shared_ptr<theia::Camera>>(m, "Camera")
      .def(py::init())
      .def(py::init<theia::Camera>())
      .def(py::init<theia::CameraIntrinsicsModelType>())
      .def("DeepCopy", &theia::Camera::DeepCopy)
      .def("CameraIntrinsics",
           &theia::Camera::CameraIntrinsics,
           py::return_value_policy::reference)
      .def("SetFromCameraIntrinsicsPriors",
           &theia::Camera::SetFromCameraIntrinsicsPriors)
      .def("CameraIntrinsicsPriorFromIntrinsics",
           &theia::Camera::CameraIntrinsicsPriorFromIntrinsics)
      .def("GetCameraIntrinsicsModelType",
           &theia::Camera::GetCameraIntrinsicsModelType)
      .def("SetCameraIntrinsicsModelType",
           &theia::Camera::SetCameraIntrinsicsModelType)
      .def("InitializeFromProjectionMatrix",
           &theia::Camera::InitializeFromProjectionMatrix)
      .def("GetCalibrationMatrix", &theia::Camera::GetCalibrationMatrixWrapper)
      .def("GetProjectionMatrix", &theia::Camera::GetProjectionMatrixWrapper)
      .def("FocalLength", &theia::Camera::FocalLength)
      .def("SetFocalLength", &theia::Camera::SetFocalLength)
      .def("ImageHeight", &theia::Camera::ImageHeight)
      .def("ImageWidth", &theia::Camera::ImageWidth)
      .def("SetImageSize", &theia::Camera::SetImageSize)
      .def("PrincipalPointX", &theia::Camera::PrincipalPointX)
      .def("PrincipalPointY", &theia::Camera::PrincipalPointY)
      .def("SetPrincipalPoint", &theia::Camera::SetPrincipalPoint)
      .def("GetOrientationAsAngleAxis",
           &theia::Camera::GetOrientationAsAngleAxis)
      .def("GetOrientationAsRotationMatrix",
           &theia::Camera::GetOrientationAsRotationMatrix)
      .def("SetOrientationFromAngleAxis",
           &theia::Camera::SetOrientationFromAngleAxis)
      .def("SetOrientationFromRotationMatrix",
           &theia::Camera::SetOrientationFromRotationMatrix)
      .def("GetPosition", &theia::Camera::GetPosition)
      .def("SetPosition", &theia::Camera::SetPosition)
      .def("PrintCameraIntrinsics", &theia::Camera::PrintCameraIntrinsics)
      .def("PixelToNormalizedCoordinates",
           &theia::Camera::PixelToNormalizedCoordinates)
      .def("PixelToUnitDepthRay", &theia::Camera::PixelToUnitDepthRay)
      .def("ProjectPoint", &theia::Camera::ProjectPointWrapper)
      //.def_readonly_static("kExtrinsicsSize", &theia::Camera::kExtrinsicsSize)
      ;

  // tested
  py::enum_<theia::CameraIntrinsicsModelType>(m, "CameraIntrinsicsModelType")
      .value("INVALID", theia::CameraIntrinsicsModelType::INVALID)
      .value("PINHOLE", theia::CameraIntrinsicsModelType::PINHOLE)
      .value("PINHOLE_RADIAL_TANGENTIAL",
             theia::CameraIntrinsicsModelType::PINHOLE_RADIAL_TANGENTIAL)
      .value("FISHEYE", theia::CameraIntrinsicsModelType::FISHEYE)
      .value("FOV", theia::CameraIntrinsicsModelType::FOV)
      .value("DIVISION_UNDISTORTION",
             theia::CameraIntrinsicsModelType::DIVISION_UNDISTORTION)
      .value("DOUBLE_SPHERE", theia::CameraIntrinsicsModelType::DOUBLE_SPHERE)
      .value("EXTENDED_UNIFIED",
             theia::CameraIntrinsicsModelType::EXTENDED_UNIFIED)
      .value("ORTHOGRAPHIC", theia::CameraIntrinsicsModelType::ORTHOGRAPHIC)
      .export_values();

  py::class_<theia::CameraIntrinsicsPrior>(m, "CameraIntrinsicsPrior")
      .def(py::init())
      .def_readwrite("image_width", &theia::CameraIntrinsicsPrior::image_width)
      .def_readwrite("image_height",
                     &theia::CameraIntrinsicsPrior::image_height)
      .def_readwrite(
          "camera_intrinsics_model_type",
          &theia::CameraIntrinsicsPrior::camera_intrinsics_model_type)
      .def_readwrite("focal_length",
                     &theia::CameraIntrinsicsPrior::focal_length)
      .def_readwrite("principal_point",
                     &theia::CameraIntrinsicsPrior::principal_point)
      .def_readwrite("aspect_ratio",
                     &theia::CameraIntrinsicsPrior::aspect_ratio)
      .def_readwrite("skew", &theia::CameraIntrinsicsPrior::skew)
      .def_readwrite("radial_distortion",
                     &theia::CameraIntrinsicsPrior::radial_distortion)
      .def_readwrite("tangential_distortion",
                     &theia::CameraIntrinsicsPrior::tangential_distortion)
      .def_readwrite("position", &theia::CameraIntrinsicsPrior::position)
      .def_readwrite("orientation", &theia::CameraIntrinsicsPrior::orientation)
      .def_readwrite("latitude", &theia::CameraIntrinsicsPrior::latitude)
      .def_readwrite("longitude", &theia::CameraIntrinsicsPrior::longitude)
      .def_readwrite("altitude", &theia::CameraIntrinsicsPrior::altitude)

      ;

  // pose
  m.def("PoseFromThreePoints", theia::PoseFromThreePointsWrapper);
  m.def("NormalizedEightPointFundamentalMatrix",
        theia::NormalizedEightPointFundamentalMatrixWrapper);
  m.def("FivePointRelativePose", theia::FivePointRelativePoseWrapper);
  m.def("FourPointPoseAndFocalLength",
        theia::FourPointPoseAndFocalLengthWrapper);
  m.def("FourPointHomography", theia::FourPointHomographyWrapper);
  m.def("FourPointsPoseFocalLengthRadialDistortion",
        theia::FourPointsPoseFocalLengthRadialDistortionWrapper);
  m.def("FourPointRelativePosePartialRotation",
        theia::FourPointRelativePosePartialRotationWrapper);
  m.def("FivePointFocalLengthRadialDistortion",
        theia::FivePointFocalLengthRadialDistortionWrapper);
  m.def("ThreePointRelativePosePartialRotation",
        theia::ThreePointRelativePosePartialRotationWrapper);
  m.def("TwoPointPosePartialRotation",
        theia::TwoPointPosePartialRotationWrapper);
  m.def("DlsPnp", theia::DlsPnpWrapper);
  m.def("SQPnP", theia::SQPnPWrapper);
  m.def("PositionFromTwoRays", theia::PositionFromTwoRaysWrapper);
  m.def("RelativePoseFromTwoPointsWithKnownRotation",
        theia::RelativePoseFromTwoPointsWithKnownRotationWrapper);
  m.def("SevenPointFundamentalMatrix",
        theia::SevenPointFundamentalMatrixWrapper);
  m.def("SimTransformPartialRotation",
        theia::SimTransformPartialRotationWrapper);
  m.def("DecomposeEssentialMatrix", theia::DecomposeEssentialMatrixWrapper);
  m.def("EssentialMatrixFromTwoProjectionMatrices",
        theia::EssentialMatrixFromTwoProjectionMatricesWrapper);
  m.def("GetBestPoseFromEssentialMatrix",
        theia::GetBestPoseFromEssentialMatrixWrapper);
  m.def("FocalLengthsFromFundamentalMatrix",
        theia::FocalLengthsFromFundamentalMatrixWrapper);
  m.def("SharedFocalLengthsFromFundamentalMatrix",
        theia::SharedFocalLengthsFromFundamentalMatrixWrapper);
  m.def("ProjectionMatricesFromFundamentalMatrix",
        theia::ProjectionMatricesFromFundamentalMatrixWrapper);
  m.def("FundamentalMatrixFromProjectionMatrices",
        theia::FundamentalMatrixFromProjectionMatricesWrapper);
  m.def("EssentialMatrixFromFundamentalMatrix",
        theia::EssentialMatrixFromFundamentalMatrixWrapper);
  m.def("ComposeFundamentalMatrix", theia::ComposeFundamentalMatrixWrapper);
  m.def("PlanarUncalibratedOrthographicPose",
        theia::PlanarUncalibratedOrthographicPoseWrapper);

  // transformation
  m.def("AlignPointCloudsUmeyama", theia::AlignPointCloudsUmeyamaWrapper);
  m.def("AlignPointCloudsUmeyamaWithWeights",
        theia::AlignPointCloudsUmeyamaWithWeightsWrapper);
  m.def("GdlsSimilarityTransform", theia::GdlsSimilarityTransformWrapper);
  m.def("AlignRotations", theia::AlignRotationsWrapper);
  m.def("AlignReconstructions", theia::AlignReconstructionsWrapper);
  m.def("AlignReconstructionsRobust", theia::AlignReconstructionsRobustWrapper);
  m.def("TransformReconstruction", theia::TransformReconstructionWrapper);

  py::class_<theia::SimilarityTransformation>(m, "SimilarityTransformation")
      .def(py::init<>())
      .def_readwrite("rotation", &theia::SimilarityTransformation::rotation)
      .def_readwrite("translation",
                     &theia::SimilarityTransformation::translation)
      .def_readwrite("scale", &theia::SimilarityTransformation::scale);

  py::class_<theia::RigidTransformation>(m, "RigidTransformation")
      .def(py::init<>())
      .def_readwrite("rotation", &theia::RigidTransformation::rotation)
      .def_readwrite("translation", &theia::RigidTransformation::translation);

  py::class_<theia::Feature>(m, "Feature")
      .def(py::init<>())
      .def(py::init<double, double>())
      .def(py::init<double, double, double>())
      .def(py::init<Eigen::Vector2d>())
      .def(py::init<Eigen::Vector2d, double>())
      .def(py::init<Eigen::Vector2d, Eigen::Matrix2d>())
      .def(py::init<Eigen::Vector2d, Eigen::Matrix2d, double, double>())
      .def_readwrite("point", &theia::Feature::point_)
      .def_readwrite("covariance", &theia::Feature::covariance_)
      .def_readwrite("depth_prior", &theia::Feature::depth_prior_)
      .def_readwrite("depth_prior_variance",
                     &theia::Feature::depth_prior_variance_)
      .def("x", &theia::Feature::x)
      .def("y", &theia::Feature::y)
      .def("get_depth_prior", &theia::Feature::depth_prior)
      .def("get_depth_prior_variance", &theia::Feature::depth_prior_variance);

  py::class_<theia::CameraAndFeatureCorrespondence2D3D>(
      m, "CameraAndFeatureCorrespondence2D3D")
      .def(py::init<>())
      .def_readwrite("camera",
                     &theia::CameraAndFeatureCorrespondence2D3D::camera)
      .def_readwrite("observation",
                     &theia::CameraAndFeatureCorrespondence2D3D::observation)
      .def_readwrite("point3d",
                     &theia::CameraAndFeatureCorrespondence2D3D::point3d);

  py::class_<theia::FeatureCorrespondence2D3D>(m, "FeatureCorrespondence2D3D")
      .def(py::init<>())
      .def(py::init<Eigen::Vector2d, Eigen::Vector3d>())
      .def_readwrite("feature", &theia::FeatureCorrespondence2D3D::feature)
      .def_readwrite("world_point",
                     &theia::FeatureCorrespondence2D3D::world_point);

  py::class_<theia::CalibratedAbsolutePose>(m, "CalibratedAbsolutePose")
      .def(py::init<>())
      .def_readwrite("rotation", &theia::CalibratedAbsolutePose::rotation)
      .def_readwrite("position", &theia::CalibratedAbsolutePose::position);

  py::class_<theia::UncalibratedAbsolutePose>(m, "UncalibratedAbsolutePose")
      .def(py::init<>())
      .def_readwrite("rotation", &theia::UncalibratedAbsolutePose::rotation)
      .def_readwrite("position", &theia::UncalibratedAbsolutePose::position)
      .def_readwrite("position",
                     &theia::UncalibratedAbsolutePose::focal_length);

  py::class_<theia::UncalibratedRelativePose>(m, "UncalibratedRelativePose")
      .def(py::init<>())
      .def_readwrite("fundamental_matrix",
                     &theia::UncalibratedRelativePose::fundamental_matrix)
      .def_readwrite("focal_length1",
                     &theia::UncalibratedRelativePose::focal_length1)
      .def_readwrite("focal_length2",
                     &theia::UncalibratedRelativePose::focal_length2)
      .def_readwrite("rotation", &theia::UncalibratedRelativePose::rotation)
      .def_readwrite("position", &theia::UncalibratedRelativePose::position);

  py::class_<theia::RelativePose>(m, "RelativePose")
      .def(py::init<>())
      .def_readwrite("essential_matrix", &theia::RelativePose::essential_matrix)
      .def_readwrite("rotation", &theia::RelativePose::rotation)
      .def_readwrite("position", &theia::RelativePose::position);

  py::class_<theia::Plane>(m, "Plane")
      .def(py::init<>())
      .def_readwrite("point", &theia::Plane::point)
      .def_readwrite("unit_normal", &theia::Plane::unit_normal);

  py::class_<theia::RadialDistortionFeatureCorrespondence>(
      m, "RadialDistortionFeatureCorrespondence")
      .def(py::init<>())
      .def_readwrite(
          "feature_left",
          &theia::RadialDistortionFeatureCorrespondence::feature_left)
      .def_readwrite(
          "feature_right",
          &theia::RadialDistortionFeatureCorrespondence::feature_right)
      .def_readwrite("normalized_feature_left",
                     &theia::RadialDistortionFeatureCorrespondence::
                         normalized_feature_left)
      .def_readwrite("normalized_feature_right",
                     &theia::RadialDistortionFeatureCorrespondence::
                         normalized_feature_right)
      .def_readwrite("focal_length_estimate_left",
                     &theia::RadialDistortionFeatureCorrespondence::
                         focal_length_estimate_left)
      .def_readwrite("focal_length_estimate_right",
                     &theia::RadialDistortionFeatureCorrespondence::
                         focal_length_estimate_right)
      .def_readwrite(
          "min_radial_distortion",
          &theia::RadialDistortionFeatureCorrespondence::min_radial_distortion)
      .def_readwrite(
          "max_radial_distortion",
          &theia::RadialDistortionFeatureCorrespondence::max_radial_distortion);

  py::class_<theia::RadialDistUncalibratedAbsolutePoseMetaData>(
      m, "RadialDistUncalibratedAbsolutePoseMetaData")
      .def(py::init<>())
      .def_readwrite(
          "min_focal_length",
          &theia::RadialDistUncalibratedAbsolutePoseMetaData::min_focal_length)
      .def_readwrite(
          "max_focal_length",
          &theia::RadialDistUncalibratedAbsolutePoseMetaData::max_focal_length)
      .def_readwrite("min_radial_distortion",
                     &theia::RadialDistUncalibratedAbsolutePoseMetaData::
                         min_radial_distortion)
      .def_readwrite("max_radial_distortion",
                     &theia::RadialDistUncalibratedAbsolutePoseMetaData::
                         max_radial_distortion);

  // estimator ransac
  py::enum_<theia::RansacType>(m, "RansacType")
      .value("RANSAC", theia::RansacType::RANSAC)
      .value("PROSAC", theia::RansacType::PROSAC)
      .value("LMED", theia::RansacType::LMED)
      .value("EXHAUSTIVE", theia::RansacType::EXHAUSTIVE)
      .export_values();

  py::enum_<theia::PnPType>(m, "PnPType")
      .value("KNEIP", theia::PnPType::KNEIP)
      .value("DLS", theia::PnPType::DLS)
      .value("SQPnP", theia::PnPType::SQPnP)
      .export_values();

  m.def("EstimateAbsolutePoseWithKnownOrientation",
        theia::EstimateAbsolutePoseWithKnownOrientationWrapper);
  m.def("EstimateCalibratedAbsolutePose",
        theia::EstimateCalibratedAbsolutePoseWrapper);
  m.def("EstimateDominantPlaneFromPoints",
        theia::EstimateDominantPlaneFromPointsWrapper);

  m.def("EstimateEssentialMatrix", theia::EstimateEssentialMatrixWrapper);
  m.def("EstimateFundamentalMatrix", theia::EstimateFundamentalMatrixWrapper);
  m.def("EstimateHomography", theia::EstimateHomographyWrapper);
  m.def("EstimateRadialHomographyMatrix",
        theia::EstimateRadialHomographyMatrixWrapper);
  m.def("EstimateRelativePose", theia::EstimateRelativePoseWrapper);
  m.def("EstimateRelativePoseWithKnownOrientation",
        theia::EstimateRelativePoseWithKnownOrientationWrapper);
  m.def("EstimateRigidTransformation2D3D",
        theia::EstimateRigidTransformation2D3DWrapper);
  m.def("EstimateRigidTransformation2D3DNormalized",
        theia::EstimateRigidTransformation2D3DNormalizedWrapper);
  m.def("EstimateTriangulation", theia::EstimateTriangulationWrapper);
  m.def("EstimateUncalibratedAbsolutePose",
        theia::EstimateUncalibratedAbsolutePoseWrapper);
  m.def("EstimateUncalibratedRelativePose",
        theia::EstimateUncalibratedRelativePoseWrapper);

  // triangulation
  m.def("Triangulate", theia::TriangulateWrapper);
  m.def("TriangulateMidpoint", theia::TriangulateMidpointWrapper);
  m.def("TriangulateDLT", theia::TriangulateDLTWrapper);
  m.def("TriangulateNViewSVD", theia::TriangulateNViewSVDWrapper);
  m.def("TriangulateNView", theia::TriangulateNViewWrapper);
  m.def("IsTriangulatedPointInFrontOfCameras",
        theia::IsTriangulatedPointInFrontOfCameras);
  m.def("SufficientTriangulationAngle", theia::SufficientTriangulationAngle);

  // function in the sfm folder

  py::class_<theia::EstimateTwoViewInfoOptions>(m, "EstimateTwoViewInfoOptions")
      .def(py::init<>())
      .def_readwrite("ransac_type",
                     &theia::EstimateTwoViewInfoOptions::ransac_type)
      .def_readwrite(
          "max_sampson_error_pixels",
          &theia::EstimateTwoViewInfoOptions::max_sampson_error_pixels)
      .def_readwrite(
          "expected_ransac_confidence",
          &theia::EstimateTwoViewInfoOptions::expected_ransac_confidence)
      .def_readwrite("min_ransac_iterations",
                     &theia::EstimateTwoViewInfoOptions::min_ransac_iterations)
      .def_readwrite("max_ransac_iterations",
                     &theia::EstimateTwoViewInfoOptions::max_ransac_iterations)
      .def_readwrite("use_mle", &theia::EstimateTwoViewInfoOptions::use_mle)
      .def_readwrite("use_lo", &theia::EstimateTwoViewInfoOptions::use_lo)
<<<<<<< HEAD
      .def_readwrite("lo_start_iterations",
                     &theia::EstimateTwoViewInfoOptions::lo_start_iterations);
=======
      .def_readwrite("lo_start_iterations", &theia::EstimateTwoViewInfoOptions::lo_start_iterations)
      .def_readwrite("min_focal_length", &theia::EstimateTwoViewInfoOptions::min_focal_length)
      .def_readwrite("max_focal_length", &theia::EstimateTwoViewInfoOptions::max_focal_length);
>>>>>>> 204c9942

  py::class_<theia::FilterViewPairsFromRelativeTranslationOptions>(
      m, "FilterViewPairsFromRelativeTranslationOptions")
      .def(py::init<>())
      .def_readwrite(
          "num_threads",
          &theia::FilterViewPairsFromRelativeTranslationOptions::num_threads)
      .def_readwrite(
          "num_iterations",
          &theia::FilterViewPairsFromRelativeTranslationOptions::num_iterations)
      .def_readwrite("translation_projection_tolerance",
                     &theia::FilterViewPairsFromRelativeTranslationOptions::
                         translation_projection_tolerance);

  py::class_<theia::LocalizeViewToReconstructionOptions>(
      m, "LocalizeViewToReconstructionOptions")
      .def(py::init<>())
      .def_readwrite("reprojection_error_threshold_pixels",
                     &theia::LocalizeViewToReconstructionOptions::
                         reprojection_error_threshold_pixels)
      .def_readwrite(
          "assume_known_orientation",
          &theia::LocalizeViewToReconstructionOptions::assume_known_orientation)
      .def_readwrite("ransac_params",
                     &theia::LocalizeViewToReconstructionOptions::ransac_params)
      .def_readwrite(
          "bundle_adjust_view",
          &theia::LocalizeViewToReconstructionOptions::bundle_adjust_view)
      .def_readwrite("ba_options",
                     &theia::LocalizeViewToReconstructionOptions::ba_options)
      .def_readwrite(
          "min_num_inliers",
          &theia::LocalizeViewToReconstructionOptions::min_num_inliers);

  m.def("EstimateTwoViewInfo", theia::EstimateTwoViewInfoWrapper);
  m.def("VerifyMatches", theia::VerifyMatchesWrapper);
  m.def("ColorizeReconstruction", theia::ColorizeReconstruction);
  m.def("ExtractMaximallyParallelRigidSubgraph",
        theia::ExtractMaximallyParallelRigidSubgraph);
  m.def("FilterViewGraphCyclesByRotation",
        theia::FilterViewGraphCyclesByRotation);
  m.def("FilterViewPairsFromOrientation",
        theia::FilterViewPairsFromOrientation);
  m.def("FilterViewPairsFromRelativeTranslation",
        theia::FilterViewPairsFromRelativeTranslation);
  m.def("LocalizeViewToReconstruction", theia::LocalizeViewToReconstruction);
  m.def("SelectGoodTracksForBundleAdjustment",
        theia::SelectGoodTracksForBundleAdjustmentWrapper);
  m.def("SetOutlierTracksToUnestimated",
        theia::SetOutlierTracksToUnestimatedWrapper);
  m.def("SetCameraIntrinsicsFromPriors", theia::SetCameraIntrinsicsFromPriors);
  // m.def("UndistortImage", theia::UndistortImageWrapper);
  // m.def("UndistortCamera", theia::UndistortCameraWrapper);
  // m.def("UndistortReconstruction", theia::UndistortReconstructionWrapper);
  m.def("FindCommonViewsByName", theia::FindCommonViewsByName);
  m.def("FindCommonTracksInViews", theia::FindCommonTracksInViews);

  m.def("RemoveDisconnectedViewPairs", theia::RemoveDisconnectedViewPairs);

  // View class
  py::class_<theia::View>(m, "View")
      .def(py::init<>())
      .def(py::init<std::string>())
      .def("Name", &theia::View::Name)
      .def("IsEstimated", &theia::View::IsEstimated)
      .def("SetIsEstimated", &theia::View::SetEstimated)
      .def("NumFeatures", &theia::View::NumFeatures)
      .def("AddFeature", &theia::View::AddFeature)
      .def("RemoveFeature", &theia::View::RemoveFeature)
      .def("TrackIds", &theia::View::TrackIds)
      //.def_readwrite("focal_length", &theia::View::Track)
      .def("GetFeature",
           &theia::View::GetFeature,
           py::return_value_policy::reference)
      .def("GetTrack", &theia::View::GetTrack)
      .def("GetTimestamp", &theia::View::GetTimestamp)
      .def("Camera", &theia::View::Camera, "Camera class object")
      .def("CameraIntrinsicsPrior", &theia::View::CameraIntrinsicsPrior)
      .def("SetCameraIntrinsicsPrior", &theia::View::SetCameraIntrinsicsPrior)
      .def("MutableCameraIntrinsicsPrior",
           &theia::View::MutableCameraIntrinsicsPrior,
           py::return_value_policy::reference)
      .def("MutableCamera",
           &theia::View::MutableCamera,
           py::return_value_policy::reference_internal)
      .def("GetPositionPrior", &theia::View::GetPositionPrior)
      .def("GetPositionPriorSqrtInformation",
           &theia::View::GetPositionPriorSqrtInformation)
      .def("SetPositionPrior", &theia::View::SetPositionPrior)
      .def("HasPositionPrior", &theia::View::HasPositionPrior)
      .def("GetGravityPrior", &theia::View::GetGravityPrior)
      .def("GetGravityPriorSqrtInformation",
           &theia::View::GetGravityPriorSqrtInformation)
      .def("SetGravityPrior", &theia::View::SetGravityPrior)
      .def("HasGravityPrior", &theia::View::HasGravityPrior);

  // Visibility pyramid
  py::class_<theia::VisibilityPyramid>(m, "VisibilityPyramid")
      .def(py::init<int, int, int>())
      .def("AddPoint", &theia::VisibilityPyramid::AddPoint)
      .def("ComputeScore", &theia::VisibilityPyramid::ComputeScore);

  // TwoViewMatchGeometricVerification Options
  py::class_<theia::TwoViewMatchGeometricVerification::Options>(
      m, "TwoViewMatchGeometricVerificationOptions")
      .def(py::init<>())
      .def_readwrite("estimate_twoview_info_options",
                     &theia::TwoViewMatchGeometricVerification::Options::
                         estimate_twoview_info_options)
      .def_readwrite("min_num_inlier_matches",
                     &theia::TwoViewMatchGeometricVerification::Options::
                         min_num_inlier_matches)
      .def_readwrite(
          "guided_matching",
          &theia::TwoViewMatchGeometricVerification::Options::guided_matching)
      .def_readwrite("guided_matching_max_distance_pixels",
                     &theia::TwoViewMatchGeometricVerification::Options::
                         guided_matching_max_distance_pixels)
      .def_readwrite("guided_matching_lowes_ratio",
                     &theia::TwoViewMatchGeometricVerification::Options::
                         guided_matching_lowes_ratio)
      .def_readwrite(
          "bundle_adjustment",
          &theia::TwoViewMatchGeometricVerification::Options::bundle_adjustment)
      .def_readwrite("triangulation_max_reprojection_error",
                     &theia::TwoViewMatchGeometricVerification::Options::
                         triangulation_max_reprojection_error)
      .def_readwrite("min_triangulation_angle_degrees",
                     &theia::TwoViewMatchGeometricVerification::Options::
                         min_triangulation_angle_degrees)
      .def_readwrite("final_max_reprojection_error",
                     &theia::TwoViewMatchGeometricVerification::Options::
                         final_max_reprojection_error)

      ;

  /*
    // KeypointsAndDescriptors
    py::class_<theia::KeypointsAndDescriptors>(m, "KeypointsAndDescriptors")
      .def(py::init<>())
      .def_readwrite("image_name", &theia::KeypointsAndDescriptors::image_name)
      .def_readwrite("keypoints", &theia::KeypointsAndDescriptors::keypoints)
      .def_readwrite("descriptors",
    &theia::KeypointsAndDescriptors::descriptors)
    ;

    */

  // TwoViewMatchGeometricVerification
  py::class_<theia::TwoViewMatchGeometricVerification>(
      m, "TwoViewMatchGeometricVerification")
      .def(py::init<theia::TwoViewMatchGeometricVerification::Options,
                    theia::CameraIntrinsicsPrior,
                    theia::CameraIntrinsicsPrior,
                    theia::KeypointsAndDescriptors,
                    theia::KeypointsAndDescriptors,
                    std::vector<theia::IndexedFeatureMatch>>())
      .def("VerifyMatches",
           &theia::TwoViewMatchGeometricVerification::VerifyMatches);

  // Track class
  py::class_<theia::Track>(m, "Track")
      .def(py::init<>())
      .def("SetIsEstimated", &theia::Track::SetEstimated)
      .def("IsEstimated", &theia::Track::IsEstimated)
      .def("NumViews", &theia::Track::NumViews)
      .def("AddView", &theia::Track::AddView)
      .def("RemoveView", &theia::Track::RemoveView)
      .def("ViewIds", &theia::Track::ViewIds)
      .def("Point", &theia::Track::Point)
      .def("SetPoint", &theia::Track::SetPoint)
      .def("Color", &theia::Track::Color)
      .def("SetColor", &theia::Track::SetColor)
      .def("ReferenceViewId", &theia::Track::ReferenceViewId)
      .def("InverseDepth", &theia::Track::InverseDepth)
      .def("SetInverseDepth", &theia::Track::SetInverseDepth)
      .def("SetReferenceBearingVector",
           &theia::Track::SetReferenceBearingVector)
      .def("ReferenceBearingVector", &theia::Track::ReferenceBearingVector)
      .def("SetReferenceDescriptor", &theia::Track::SetReferenceDescriptor)
      .def("ReferenceDescriptor", &theia::Track::ReferenceDescriptor);

  // Track builder class
  py::class_<theia::TrackBuilder>(m, "TrackBuilder")
      .def(py::init<int, int>())
      .def("AddFeatureCorrespondence",
           &theia::TrackBuilder::AddFeatureCorrespondence)
      .def("BuildTracks", &theia::TrackBuilder::BuildTracks)
      .def("BuildTracksIncremental",
           &theia::TrackBuilder::BuildTracksIncremental);

  py::class_<theia::BundleAdjustmentOptions>(m, "BundleAdjustmentOptions")
      .def(py::init<>())
      .def_readwrite("loss_function_type",
                     &theia::BundleAdjustmentOptions::loss_function_type)
      .def_readwrite("robust_loss_width",
                     &theia::BundleAdjustmentOptions::robust_loss_width)
      .def_readwrite("verbose", &theia::BundleAdjustmentOptions::verbose)
      .def_readwrite(
          "constant_camera_orientation",
          &theia::BundleAdjustmentOptions::constant_camera_orientation)
      .def_readwrite("constant_camera_position",
                     &theia::BundleAdjustmentOptions::constant_camera_position)
      .def_readwrite("intrinsics_to_optimize",
                     &theia::BundleAdjustmentOptions::intrinsics_to_optimize)
      .def_readwrite("num_threads",
                     &theia::BundleAdjustmentOptions::num_threads)
      .def_readwrite("max_num_iterations",
                     &theia::BundleAdjustmentOptions::max_num_iterations)
      .def_readwrite(
          "max_solver_time_in_seconds",
          &theia::BundleAdjustmentOptions::max_solver_time_in_seconds)
      .def_readwrite("use_inner_iterations",
                     &theia::BundleAdjustmentOptions::use_inner_iterations)
      .def_readwrite("function_tolerance",
                     &theia::BundleAdjustmentOptions::function_tolerance)
      .def_readwrite("gradient_tolerance",
                     &theia::BundleAdjustmentOptions::gradient_tolerance)
      .def_readwrite("parameter_tolerance",
                     &theia::BundleAdjustmentOptions::parameter_tolerance)
      .def_readwrite("max_trust_region_radius",
                     &theia::BundleAdjustmentOptions::max_trust_region_radius)
      .def_readwrite("use_position_priors",
                     &theia::BundleAdjustmentOptions::use_position_priors)
      .def_readwrite("use_gravity_priors",
                     &theia::BundleAdjustmentOptions::use_gravity_priors)
      .def_readwrite("orthographic_camera",
                     &theia::BundleAdjustmentOptions::orthographic_camera)
      .def_readwrite("use_homogeneous_point_parametrization",
<<<<<<< HEAD
                     &theia::BundleAdjustmentOptions::
                         use_homogeneous_point_parametrization);
=======
                     &theia::BundleAdjustmentOptions::use_homogeneous_point_parametrization)
      .def_readwrite("use_inverse_depth_parametrization",
                     &theia::BundleAdjustmentOptions::use_inverse_depth_parametrization);
>>>>>>> 204c9942

  // Reconstruction Options
  py::enum_<theia::TriangulationMethodType>(m, "TriangulationMethodType")
      .value("MIDPOINT", theia::TriangulationMethodType::MIDPOINT)
      .value("SVD", theia::TriangulationMethodType::SVD)
      .value("L2_MINIMIZATION", theia::TriangulationMethodType::L2_MINIMIZATION)
      .export_values();

  // Track Estimator Options
  py::class_<theia::TrackEstimator::Options>(m, "TrackEstimatorOptions")
      .def(py::init<>())
      .def_readwrite("num_threads",
                     &theia::TrackEstimator::Options::num_threads)
      .def_readwrite("max_acceptable_reprojection_error_pixels",
                     &theia::TrackEstimator::Options::
                         max_acceptable_reprojection_error_pixels)
      .def_readwrite(
          "min_triangulation_angle_degrees",
          &theia::TrackEstimator::Options::min_triangulation_angle_degrees)
      .def_readwrite("bundle_adjustment",
                     &theia::TrackEstimator::Options::bundle_adjustment)
      .def_readwrite("multithreaded_step_size",
                     &theia::TrackEstimator::Options::multithreaded_step_size)
      .def_readwrite("triangulation_method",
                     &theia::TrackEstimator::Options::triangulation_method);

  // Track Estimator Summary
  py::class_<theia::TrackEstimator::Summary>(m, "TrackEstimatorSummary")
      .def_readwrite(
          "input_num_estimated_tracks",
          &theia::TrackEstimator::Summary::input_num_estimated_tracks)
      .def_readwrite(
          "num_triangulation_attempts",
          &theia::TrackEstimator::Summary::num_triangulation_attempts)
      .def_readwrite("estimated_tracks",
                     &theia::TrackEstimator::Summary::estimated_tracks);

  // Track Estimator class
  py::class_<theia::TrackEstimator>(m, "TrackEstimator")
      .def(py::init<const theia::TrackEstimator::Options&,
                    theia::Reconstruction*>())
      .def("EstimateAllTracks", &theia::TrackEstimator::EstimateAllTracks)
      .def("EstimateTracks", &theia::TrackEstimator::EstimateTracks);

  // ReconstructionEstimatorSummary
  py::class_<theia::ReconstructionEstimatorSummary>(
      m, "ReconstructionEstimatorSummary")
      .def_readwrite("success", &theia::ReconstructionEstimatorSummary::success)
      .def_readwrite("estimated_tracks",
                     &theia::ReconstructionEstimatorSummary::estimated_tracks)
      .def_readwrite("estimated_views",
                     &theia::ReconstructionEstimatorSummary::estimated_views)
      .def_readwrite("camera_intrinsics_calibration_time",
                     &theia::ReconstructionEstimatorSummary::
                         camera_intrinsics_calibration_time)
      .def_readwrite(
          "pose_estimation_time",
          &theia::ReconstructionEstimatorSummary::pose_estimation_time)
      .def_readwrite("triangulation_time",
                     &theia::ReconstructionEstimatorSummary::triangulation_time)
      .def_readwrite(
          "bundle_adjustment_time",
          &theia::ReconstructionEstimatorSummary::bundle_adjustment_time)
      .def_readwrite("total_time",
                     &theia::ReconstructionEstimatorSummary::total_time)
      .def_readwrite("message",
                     &theia::ReconstructionEstimatorSummary::message);

  // Reconstruction Estimator class
  py::class_<theia::ReconstructionEstimator>(m, "ReconstructionEstimator")
      .def_static("Create",
                  &theia::ReconstructionEstimator::Create,
                  py::return_value_policy::reference);

  // not sure about pointer  GlobalReconstructionEstimator
  py::class_<theia::GlobalReconstructionEstimator,
             theia::ReconstructionEstimator>(m, "GlobalReconstructionEstimator")
      .def(py::init<theia::ReconstructionEstimatorOptions>())
      .def("Estimate", &theia::GlobalReconstructionEstimator::Estimate);

  // not sure about pointer  IncrementalReconstructionEstimator
  py::class_<theia::IncrementalReconstructionEstimator,
             theia::ReconstructionEstimator>(
      m, "IncrementalReconstructionEstimator")
      .def(py::init<theia::ReconstructionEstimatorOptions>())
      .def("Estimate", &theia::IncrementalReconstructionEstimator::Estimate);

  // not sure about pointer  HybridReconstructionEstimator
  py::class_<theia::HybridReconstructionEstimator,
             theia::ReconstructionEstimator>(m, "HybridReconstructionEstimator")
      .def(py::init<theia::ReconstructionEstimatorOptions>())
      .def("Estimate", &theia::HybridReconstructionEstimator::Estimate);

  // Reconstruction Builder Options
  py::class_<theia::ReconstructionBuilderOptions>(
      m, "ReconstructionBuilderOptions")
      .def(py::init<>())
      .def_readwrite("reconstruct_largest_connected_component",
                     &theia::ReconstructionBuilderOptions::
                         reconstruct_largest_connected_component)
      .def_readwrite(
          "only_calibrated_views",
          &theia::ReconstructionBuilderOptions::only_calibrated_views)
      .def_readwrite("min_track_length",
                     &theia::ReconstructionBuilderOptions::min_track_length)
      .def_readwrite("max_track_length",
                     &theia::ReconstructionBuilderOptions::max_track_length)
      .def_readwrite(
          "min_num_inlier_matches",
          &theia::ReconstructionBuilderOptions::min_num_inlier_matches)
      .def_readwrite("descriptor_type",
                     &theia::ReconstructionBuilderOptions::descriptor_type)
      .def_readwrite("feature_density",
                     &theia::ReconstructionBuilderOptions::feature_density)
      .def_readwrite("matching_strategy",
                     &theia::ReconstructionBuilderOptions::matching_strategy)
      .def_readwrite("matching_options",
                     &theia::ReconstructionBuilderOptions::matching_options)
      .def_readwrite("reconstruction_estimator_options",
                     &theia::ReconstructionBuilderOptions::
                         reconstruction_estimator_options)

      .def_readwrite("features_and_matches_database_directory",
                     &theia::ReconstructionBuilderOptions::
                         features_and_matches_database_directory)
      .def_readwrite(
          "select_image_pairs_with_global_image_descriptor_matching",
          &theia::ReconstructionBuilderOptions::
              select_image_pairs_with_global_image_descriptor_matching)
      .def_readwrite("num_nearest_neighbors_for_global_descriptor_matching",
                     &theia::ReconstructionBuilderOptions::
                         num_nearest_neighbors_for_global_descriptor_matching)
      .def_readwrite("num_gmm_clusters_for_fisher_vector",
                     &theia::ReconstructionBuilderOptions::
                         num_gmm_clusters_for_fisher_vector)
      .def_readwrite("max_num_features_for_fisher_vector_training",
                     &theia::ReconstructionBuilderOptions::
                         max_num_features_for_fisher_vector_training)
      .def_readwrite("reconstruction_estimator_options",
                     &theia::ReconstructionBuilderOptions::
                         reconstruction_estimator_options);

  // Reconstruction Builder
  py::class_<theia::ReconstructionBuilder>(m, "ReconstructionBuilder")
      //.def(py::init<>())
      .def(py::init<theia::ReconstructionBuilderOptions,
                    theia::FeaturesAndMatchesDatabase*>())
      .def("AddImage",
           (bool(theia::ReconstructionBuilder::*)(const std::string&,
                                                  const double)) &
               theia::ReconstructionBuilder::AddImage)
      .def("AddImage",
           (bool(theia::ReconstructionBuilder::*)(
               const std::string&, const unsigned int, const double)) &
               theia::ReconstructionBuilder::AddImage)
      .def("AddImageWithCameraIntrinsicsPrior",
           (bool(theia::ReconstructionBuilder::*)(
               const std::string&,
               const theia::CameraIntrinsicsPrior&,
               const double)) &
               theia::ReconstructionBuilder::AddImageWithCameraIntrinsicsPrior)
      .def("AddImageWithCameraIntrinsicsPrior",
           (bool(theia::ReconstructionBuilder::*)(
               const std::string&,
               const theia::CameraIntrinsicsPrior&,
               const unsigned int,
               const double)) &
               theia::ReconstructionBuilder::AddImageWithCameraIntrinsicsPrior)
      //.def("AddTwoViewMatch", &theia::ReconstructionBuilder::AddTwoViewMatch)
      .def("AddMaskForFeaturesExtraction",
           &theia::ReconstructionBuilder::AddMaskForFeaturesExtraction)
      .def("ExtractAndMatchFeatures",
           &theia::ReconstructionBuilder::ExtractAndMatchFeatures)

      ;

  // Reconstruction Options
  py::enum_<theia::ReconstructionEstimatorType>(m,
                                                "ReconstructionEstimatorType")
      .value("GLOBAL", theia::ReconstructionEstimatorType::GLOBAL)
      .value("INCREMENTAL", theia::ReconstructionEstimatorType::INCREMENTAL)
      .value("HYBRID", theia::ReconstructionEstimatorType::HYBRID)
      .export_values();

  py::enum_<theia::GlobalPositionEstimatorType>(m,
                                                "GlobalPositionEstimatorType")
      .value("NONLINEAR", theia::GlobalPositionEstimatorType::NONLINEAR)
      .value("LINEAR_TRIPLET",
             theia::GlobalPositionEstimatorType::LINEAR_TRIPLET)
      .value("LEAST_UNSQUARED_DEVIATION",
             theia::GlobalPositionEstimatorType::LEAST_UNSQUARED_DEVIATION)
      .value("LIGT", theia::GlobalPositionEstimatorType::LIGT)
      .export_values();

  py::enum_<theia::GlobalRotationEstimatorType>(m,
                                                "GlobalRotationEstimatorType")
      .value("ROBUST_L1L2", theia::GlobalRotationEstimatorType::ROBUST_L1L2)
      .value("NONLINEAR", theia::GlobalRotationEstimatorType::NONLINEAR)
      .value("LINEAR", theia::GlobalRotationEstimatorType::LINEAR)
      .value("LAGRANGE_DUAL", theia::GlobalRotationEstimatorType::LAGRANGE_DUAL)
      .value("HYBRID", theia::GlobalRotationEstimatorType::HYBRID)
      .export_values();

  // ReconstructionEstimatorOptions
  py::class_<theia::ReconstructionEstimatorOptions>(
      m, "ReconstructionEstimatorOptions")
      .def(py::init<>())

      .def_readwrite(
          "reconstruction_estimator_type",
          &theia::ReconstructionEstimatorOptions::reconstruction_estimator_type)
      .def_readwrite("global_position_estimator_type",
                     &theia::ReconstructionEstimatorOptions::
                         global_position_estimator_type)
      .def_readwrite("global_rotation_estimator_type",
                     &theia::ReconstructionEstimatorOptions::
                         global_rotation_estimator_type)
      .def_readwrite("num_threads",
                     &theia::ReconstructionEstimatorOptions::num_threads)
      .def_readwrite("max_reprojection_error_in_pixels",
                     &theia::ReconstructionEstimatorOptions::
                         max_reprojection_error_in_pixels)
      .def_readwrite(
          "min_num_two_view_inliers",
          &theia::ReconstructionEstimatorOptions::min_num_two_view_inliers)
      .def_readwrite("ransac_confidence",
                     &theia::ReconstructionEstimatorOptions::ransac_confidence)
      .def_readwrite(
          "ransac_min_iterations",
          &theia::ReconstructionEstimatorOptions::ransac_min_iterations)
      .def_readwrite(
          "ransac_max_iterations",
          &theia::ReconstructionEstimatorOptions::ransac_max_iterations)
      .def_readwrite("ransac_use_mle",
                     &theia::ReconstructionEstimatorOptions::ransac_use_mle)
      .def_readwrite("rotation_filtering_max_difference_degrees",
                     &theia::ReconstructionEstimatorOptions::
                         rotation_filtering_max_difference_degrees)
      .def_readwrite("refine_relative_translations_after_rotation_estimation",
                     &theia::ReconstructionEstimatorOptions::
                         refine_relative_translations_after_rotation_estimation)
      .def_readwrite("extract_maximal_rigid_subgraph",
                     &theia::ReconstructionEstimatorOptions::
                         extract_maximal_rigid_subgraph)
      .def_readwrite("filter_relative_translations_with_1dsfm",
                     &theia::ReconstructionEstimatorOptions::
                         filter_relative_translations_with_1dsfm)
      .def_readwrite("translation_filtering_num_iterations",
                     &theia::ReconstructionEstimatorOptions::
                         translation_filtering_num_iterations)
      .def_readwrite("translation_filtering_projection_tolerance",
                     &theia::ReconstructionEstimatorOptions::
                         translation_filtering_projection_tolerance)
      .def_readwrite("rotation_estimation_robust_loss_scale",
                     &theia::ReconstructionEstimatorOptions::
                         rotation_estimation_robust_loss_scale)
      .def_readwrite("nonlinear_position_estimator_options",
                     &theia::ReconstructionEstimatorOptions::
                         nonlinear_position_estimator_options)
      .def_readwrite("linear_triplet_position_estimator_options",
                     &theia::ReconstructionEstimatorOptions::
                         linear_triplet_position_estimator_options)
      .def_readwrite("least_unsquared_deviation_position_estimator_options",
                     &theia::ReconstructionEstimatorOptions::
                         least_unsquared_deviation_position_estimator_options)
      .def_readwrite(
          "refine_camera_positions_and_points_after_position_estimation",
          &theia::ReconstructionEstimatorOptions::
              refine_camera_positions_and_points_after_position_estimation)
      .def_readwrite("multiple_view_localization_ratio",
                     &theia::ReconstructionEstimatorOptions::
                         multiple_view_localization_ratio)
      .def_readwrite("absolute_pose_reprojection_error_threshold",
                     &theia::ReconstructionEstimatorOptions::
                         absolute_pose_reprojection_error_threshold)
      .def_readwrite(
          "min_num_absolute_pose_inliers",
          &theia::ReconstructionEstimatorOptions::min_num_absolute_pose_inliers)
      .def_readwrite("full_bundle_adjustment_growth_percent",
                     &theia::ReconstructionEstimatorOptions::
                         full_bundle_adjustment_growth_percent)
      .def_readwrite("partial_bundle_adjustment_num_views",
                     &theia::ReconstructionEstimatorOptions::
                         partial_bundle_adjustment_num_views)
      .def_readwrite("relative_position_estimation_max_sampson_error_pixels",
                     &theia::ReconstructionEstimatorOptions::
                         relative_position_estimation_max_sampson_error_pixels)
      .def_readwrite("min_triangulation_angle_degrees",
                     &theia::ReconstructionEstimatorOptions::
                         min_triangulation_angle_degrees)
      .def_readwrite(
          "bundle_adjust_tracks",
          &theia::ReconstructionEstimatorOptions::bundle_adjust_tracks)
      .def_readwrite(
          "triangulation_method",
          &theia::ReconstructionEstimatorOptions::triangulation_method)
      .def_readwrite("num_retriangulation_iterations",
                     &theia::ReconstructionEstimatorOptions::
                         num_retriangulation_iterations)
      .def_readwrite("bundle_adjustment_loss_function_type",
                     &theia::ReconstructionEstimatorOptions::
                         bundle_adjustment_loss_function_type)
      .def_readwrite("bundle_adjustment_robust_loss_width",
                     &theia::ReconstructionEstimatorOptions::
                         bundle_adjustment_robust_loss_width)
      .def_readwrite("min_cameras_for_iterative_solver",
                     &theia::ReconstructionEstimatorOptions::
                         min_cameras_for_iterative_solver)
      .def_readwrite(
          "intrinsics_to_optimize",
          &theia::ReconstructionEstimatorOptions::intrinsics_to_optimize)
      .def_readwrite("subsample_tracks_for_bundle_adjustment",
                     &theia::ReconstructionEstimatorOptions::
                         subsample_tracks_for_bundle_adjustment)
      .def_readwrite("track_subset_selection_long_track_length_threshold",
                     &theia::ReconstructionEstimatorOptions::
                         track_subset_selection_long_track_length_threshold)
      .def_readwrite("track_selection_image_grid_cell_size_pixels",
                     &theia::ReconstructionEstimatorOptions::
                         track_selection_image_grid_cell_size_pixels)
      .def_readwrite("min_num_optimized_tracks_per_view",
                     &theia::ReconstructionEstimatorOptions::
                         min_num_optimized_tracks_per_view)
      .def_readwrite("track_parametrization_type",
                     &theia::ReconstructionEstimatorOptions::
                         track_parametrization_type);

  // Reconstruction class
  py::class_<theia::Reconstruction>(m, "Reconstruction")
      .def(py::init<>())
      .def("NumViews", &theia::Reconstruction::NumViews)
      .def("ViewIdFromName", &theia::Reconstruction::ViewIdFromName)
      .def("AddView",
           (theia::ViewId(theia::Reconstruction::*)(const std::string&,
                                                    const double)) &
               theia::Reconstruction::AddView,
           py::return_value_policy::reference_internal)
      .def("AddView",
           (theia::ViewId(theia::Reconstruction::*)(
               const std::string&,
               const theia::CameraIntrinsicsGroupId,
               const double)) &
               theia::Reconstruction::AddView,
           py::return_value_policy::reference_internal)
      .def("RemoveView", &theia::Reconstruction::RemoveView)
      .def("ViewIds", &theia::Reconstruction::ViewIds)
      .def("NumTracks", &theia::Reconstruction::NumTracks)
      //   .def("AddTrack",
      //        (theia::TrackId(theia::Reconstruction::*)()) &
      //            theia::Reconstruction::AddTrack,
      //        py::return_value_policy::reference_internal)
      //   .def("AddTrack",
      //        ((theia::Reconstruction::*)(const theia::TrackId&)) &
      //            theia::Reconstruction::AddTrack,
      //        py::return_value_policy::reference_internal)
      //   .def("AddTrack",
      //        (theia::TrackId(theia::Reconstruction::*)()) &
      //            theia::Reconstruction::AddTrack,
      //        py::return_value_policy::reference_internal)
      //   .def("AddTrack",
      //        ((theia::Reconstruction::*)(const theia::TrackId&)) &
      //            theia::Reconstruction::AddTrack,
      //        py::return_value_policy::reference_internal)
      .def("AddTrack",
           static_cast<theia::TrackId (theia::Reconstruction::*)()>(
               &theia::Reconstruction::AddTrack))
      .def("AddTrack",
           static_cast<void (theia::Reconstruction::*)(const theia::TrackId&)>(
               &theia::Reconstruction::AddTrack))
      .def("AddTrack",
           static_cast<theia::TrackId (theia::Reconstruction::*)(
               const std::vector<std::pair<theia::ViewId, theia::Feature>>&)>(
               &theia::Reconstruction::AddTrack))
      .def("RemoveTrack", &theia::Reconstruction::RemoveTrack)
      .def("TrackIds", &theia::Reconstruction::TrackIds)
      .def("AddObservation", &theia::Reconstruction::AddObservation)
      .def("NumCameraIntrinsicGroups",
           &theia::Reconstruction::NumCameraIntrinsicGroups)
      .def("Normalize", &theia::Reconstruction::Normalize)
      .def("CameraIntrinsicsGroupIdFromViewId",
           &theia::Reconstruction::CameraIntrinsicsGroupIdFromViewId)
      .def("CameraIntrinsicsGroupIds",
           &theia::Reconstruction::CameraIntrinsicsGroupIds)
      .def("View",
           &theia::Reconstruction::View,
           py::return_value_policy::reference_internal)
      .def("MutableView",
           &theia::Reconstruction::MutableView,
           py::return_value_policy::reference_internal)
      .def("Track",
           &theia::Reconstruction::Track,
           py::return_value_policy::reference_internal)
      .def("MutableTrack",
           &theia::Reconstruction::MutableTrack,
           py::return_value_policy::reference_internal)
      .def("GetViewsInCameraIntrinsicGroup",
           &theia::Reconstruction::GetViewsInCameraIntrinsicGroup)
      //.def("GetSubReconstruction",
      //&theia::Reconstruction::GetSubReconstructionWrapper)
      ;

  m.def("SetUnderconstrainedTracksToUnestimated",
        theia::SetUnderconstrainedTracksToUnestimated);
  m.def("SetUnderconstrainedViewsToUnestimated",
        theia::SetUnderconstrainedViewsToUnestimated);

  // Reconstruction Estimator

  // TwoViewInfo
  py::class_<theia::TwoViewInfo>(m, "TwoViewInfo")
      .def(py::init<>())
      .def_readwrite("focal_length_1", &theia::TwoViewInfo::focal_length_1)
      .def_readwrite("focal_length_2", &theia::TwoViewInfo::focal_length_2)
      .def_readwrite("position_2", &theia::TwoViewInfo::position_2)
      .def_readwrite("rotation_2", &theia::TwoViewInfo::rotation_2)
      .def_readwrite("num_verified_matches",
                     &theia::TwoViewInfo::num_verified_matches)
      .def_readwrite("num_homography_inliers",
                     &theia::TwoViewInfo::num_homography_inliers)
      .def_readwrite("visibility_score", &theia::TwoViewInfo::visibility_score);

  m.def("SwapCameras", &theia::SwapCameras);

  // ViewGraph
  py::class_<theia::ViewGraph>(m, "ViewGraph")
      .def(py::init<>())
      //.def_property_readonly("Name", &theia::View::Name)
      .def("ReadFromDisk", &theia::ViewGraph::ReadFromDisk)
      .def("WriteToDisk", &theia::ViewGraph::WriteToDisk)
      .def("HasView", &theia::ViewGraph::HasView)
      .def("RemoveView", &theia::ViewGraph::RemoveView)
      .def("HasEdge", &theia::ViewGraph::HasEdge)
      .def("AddEdge", &theia::ViewGraph::AddEdge)
      .def("RemoveEdge", &theia::ViewGraph::RemoveEdge)
      .def("NumViews", &theia::ViewGraph::NumViews)
      .def("NumEdges", &theia::ViewGraph::NumEdges)
      .def("GetNeighborIdsForView",
           &theia::ViewGraph::GetNeighborIdsForView,
           py::return_value_policy::reference)
      .def("GetEdge",
           &theia::ViewGraph::GetEdge,
           py::return_value_policy::reference)
      .def("GetAllEdges", &theia::ViewGraph::GetAllEdges)

      // not sure pointer as input
      //.def("ExtractSubgraph", &theia::ViewGraph::ExtractSubgraph)
      //.def("GetLargestConnectedComponentIds",
      //&theia::ViewGraph::GetLargestConnectedComponentIds)

      ;

  // GPS converter
  py::class_<theia::GPSConverter>(m, "GPSConverter")
      .def(py::init<>())
      .def_static("ECEFToLLA", theia::GPSConverter::ECEFToLLA)
      .def_static("LLAToECEF", theia::GPSConverter::LLAToECEF);

  // Bundle Adjustment
  py::enum_<theia::OptimizeIntrinsicsType>(m, "OptimizeIntrinsicsType")
      .value("NONE", theia::OptimizeIntrinsicsType::NONE)
      .value("FOCAL_LENGTH", theia::OptimizeIntrinsicsType::FOCAL_LENGTH)
      .value("ASPECT_RATIO", theia::OptimizeIntrinsicsType::ASPECT_RATIO)
      .value("SKEW", theia::OptimizeIntrinsicsType::SKEW)
      .value("PRINCIPAL_POINTS",
             theia::OptimizeIntrinsicsType::PRINCIPAL_POINTS)
      .value("RADIAL_DISTORTION",
             theia::OptimizeIntrinsicsType::RADIAL_DISTORTION)
      .value("TANGENTIAL_DISTORTION",
             theia::OptimizeIntrinsicsType::TANGENTIAL_DISTORTION)
      .value("DISTORTION", theia::OptimizeIntrinsicsType::DISTORTION)
      .value("FOCAL_LENGTH_DISTORTION", theia::OptimizeIntrinsicsType::FOCAL_LENGTH_DISTORTION)
      .value("FOCAL_LENGTH_RADIAL_DISTORTION", theia::OptimizeIntrinsicsType::FOCAL_LENGTH_RADIAL_DISTORTION)
      .value("ALL", theia::OptimizeIntrinsicsType::ALL)
      .export_values();

  py::enum_<theia::LossFunctionType>(m, "LossFunctionType")
      .value("TRIVIAL", theia::LossFunctionType::TRIVIAL)
      .value("HUBER", theia::LossFunctionType::HUBER)
      .value("SOFTLONE", theia::LossFunctionType::SOFTLONE)
      .value("CAUCHY", theia::LossFunctionType::CAUCHY)
      .value("ARCTAN", theia::LossFunctionType::ARCTAN)
      .value("TUKEY", theia::LossFunctionType::TUKEY)
      .export_values();

  py::enum_<theia::TrackParametrizationType>(m, "TrackParametrizationType")
      .value("XYZW", theia::TrackParametrizationType::XYZW)
      .value("XYZW_MANIFOLD", theia::TrackParametrizationType::XYZW_MANIFOLD)
      .value("INVERSE_DEPTH", theia::TrackParametrizationType::INVERSE_DEPTH)
      .export_values();

  // TwoViewBundleAdjustmentOptions
  py::class_<theia::TwoViewBundleAdjustmentOptions>(
      m, "TwoViewBundleAdjustmentOptions")
      .def(py::init<>())
      .def_readwrite("ba_options",
                     &theia::TwoViewBundleAdjustmentOptions::ba_options)
      .def_readwrite(
          "constant_camera1_intrinsics",
          &theia::TwoViewBundleAdjustmentOptions::constant_camera1_intrinsics)
      .def_readwrite(
          "constant_camera2_intrinsics",
          &theia::TwoViewBundleAdjustmentOptions::constant_camera2_intrinsics);

  py::class_<theia::BundleAdjustmentSummary>(m, "BundleAdjustmentSummary")
      .def(py::init<>())
      .def_readwrite("success", &theia::BundleAdjustmentSummary::success)
      .def_readwrite("initial_cost",
                     &theia::BundleAdjustmentSummary::initial_cost)
      .def_readwrite("final_cost", &theia::BundleAdjustmentSummary::final_cost)
      .def_readwrite("setup_time_in_seconds",
                     &theia::BundleAdjustmentSummary::setup_time_in_seconds)
      .def_readwrite("solve_time_in_seconds",
                     &theia::BundleAdjustmentSummary::solve_time_in_seconds);

  m.def("BundleAdjustPartialReconstruction",
        theia::BundleAdjustPartialReconstructionWrapper);
  m.def("BundleAdjustPartialViewsConstant",
        theia::BundleAdjustPartialViewsConstantWrapper);
  m.def("BundleAdjustReconstruction", theia::BundleAdjustReconstructionWrapper);
  m.def("BundleAdjustView", theia::BundleAdjustViewWrapper);
  m.def("BundleAdjustViews", theia::BundleAdjustViewsWrapper);
  m.def("BundleAdjustViewWithCov", theia::BundleAdjustViewWithCovWrapper);
  m.def("BundleAdjustViewsWithCov", theia::BundleAdjustViewsWithCovWrapper);

  m.def("BundleAdjustTrack", theia::BundleAdjustTrackWrapper);
  m.def("BundleAdjustTracks", theia::BundleAdjustTracksWrapper);
  m.def("BundleAdjustTrackWithCov", theia::BundleAdjustTrackWithCovWrapper);
  m.def("BundleAdjustTracksWithCov", theia::BundleAdjustTracksWithCovWrapper);
  // m.def("BundleAdjustTwoViews", theia::BundleAdjustTwoViewsWrapper);
  m.def("BundleAdjustTwoViewsAngular",
        theia::BundleAdjustTwoViewsAngularWrapper);
  m.def("OptimizeRelativePositionWithKnownRotation",
        theia::OptimizeRelativePositionWithKnownRotationWrapper);

  m.def("OptimizeAbsolutePoseOnNormFeatures",
        theia::OptimizeAbsolutePoseOnNormFeatures);
  // Bundle Adjuster
  py::class_<theia::BundleAdjuster>(m, "BundleAdjuster")
      // constructor uses pointer of an object as input
      //.def(py::init<theia::BundleAdjustmentOptions, theia::Reconstruction>())
      .def("AddView", &theia::BundleAdjuster::AddView)
      .def("AddTrack", &theia::BundleAdjuster::AddTrack)
      .def("Optimize", &theia::BundleAdjuster::Optimize)
      //.def("SetCameraExtrinsicsParameterization",
      //&theia::BundleAdjuster::SetCameraExtrinsicsParameterization)
      //.def("SetCameraIntrinsicsParameterization",
      //&theia::BundleAdjuster::SetCameraIntrinsicsParameterization)
      //.def("SetCameraExtrinsicsConstant",
      //&theia::BundleAdjuster::SetCameraExtrinsicsConstant)
      //.def("SetCameraPositionConstant",
      //&theia::BundleAdjuster::SetCameraPositionConstant)
      //.def("SetCameraOrientationConstant",
      //&theia::BundleAdjuster::SetCameraOrientationConstant)
      //.def("SetTrackConstant", &theia::BundleAdjuster::SetTrackConstant)
      //.def("SetTrackVariable", &theia::BundleAdjuster::SetTrackVariable)
      //.def("SetCameraSchurGroups",
      //&theia::BundleAdjuster::SetCameraSchurGroups) .def("SetTrackSchurGroup",
      //&theia::BundleAdjuster::SetTrackSchurGroup)
      //.def("AddReprojectionErrorResidual",
      //&theia::BundleAdjuster::AddReprojectionErrorResidual)
      ;

  // Global SfM
  m.def("ComputeTripletBaselineRatios",
        theia::ComputeTripletBaselineRatiosWrapper);

  // Global position estimator options
  py::class_<theia::PositionEstimator>(m, "PositionEstimator");

  py::class_<theia::LinearPositionEstimator::Options>(
      m, "LinearPositionEstimatorOptions")
      .def(py::init<>())
      .def_readwrite("num_threads",
                     &theia::LinearPositionEstimator::Options::num_threads)
      .def_readwrite(
          "max_power_iterations",
          &theia::LinearPositionEstimator::Options::max_power_iterations)
      .def_readwrite(
          "eigensolver_threshold",
          &theia::LinearPositionEstimator::Options::eigensolver_threshold);

  // Global Position Estimators
  py::class_<theia::LinearPositionEstimator, theia::PositionEstimator>(
      m, "LinearPositionEstimator")
      .def(py::init<const theia::LinearPositionEstimator::Options&,
                    const theia::Reconstruction&>())
      .def("EstimatePositions",
           &theia::LinearPositionEstimator::EstimatePositionsWrapper);

  py::class_<theia::NonlinearPositionEstimator::Options>(
      m, "NonlinearPositionEstimatorOptions")
      .def(py::init<>())
      .def_readwrite("num_threads",
                     &theia::NonlinearPositionEstimator::Options::num_threads)
      .def_readwrite(
          "max_power_iterations",
          &theia::NonlinearPositionEstimator::Options::max_num_iterations)
      .def_readwrite(
          "eigensolver_threshold",
          &theia::NonlinearPositionEstimator::Options::robust_loss_width)
      .def_readwrite("min_num_points_per_view",
                     &theia::NonlinearPositionEstimator::Options::num_threads)
      .def_readwrite(
          "point_to_camera_weight",
          &theia::NonlinearPositionEstimator::Options::max_num_iterations);

  py::class_<theia::NonlinearPositionEstimator, theia::PositionEstimator>(
      m, "NonlinearPositionEstimator")
      .def(py::init<const theia::NonlinearPositionEstimator::Options&,
                    const theia::Reconstruction&>())
      .def("EstimatePositions",
           &theia::NonlinearPositionEstimator::EstimatePositionsWrapper)
      .def("EstimateRemainingPositionsInRecon",
           &theia::NonlinearPositionEstimator::
               EstimateRemainingPositionsInReconWrapper);

  py::class_<theia::LeastUnsquaredDeviationPositionEstimator::Options>(
      m, "LeastUnsquaredDeviationPositionEstimatorOptions")
      .def(py::init<>())
      .def_readwrite("max_num_iterations",
                     &theia::LeastUnsquaredDeviationPositionEstimator::Options::
                         max_num_iterations)
      .def_readwrite("max_num_reweighted_iterations",
                     &theia::LeastUnsquaredDeviationPositionEstimator::Options::
                         max_num_reweighted_iterations)
      .def_readwrite("convergence_criterion",
                     &theia::LeastUnsquaredDeviationPositionEstimator::Options::
                         convergence_criterion);

  py::class_<theia::LeastUnsquaredDeviationPositionEstimator,
             theia::PositionEstimator>(
      m, "LeastUnsquaredDeviationPositionEstimator")
      .def(py::init<theia::LeastUnsquaredDeviationPositionEstimator::Options>())
      .def("EstimatePositions",
           &theia::LeastUnsquaredDeviationPositionEstimator::
               EstimatePositionsWrapper);

  py::class_<theia::LiGTPositionEstimator::Options>(
      m, "LiGTPositionEstimatorOptions")
      .def(py::init<>())
      .def_readwrite("num_threads",
                     &theia::LiGTPositionEstimator::Options::num_threads)
      .def_readwrite(
          "max_power_iterations",
          &theia::LiGTPositionEstimator::Options::max_power_iterations)
<<<<<<< HEAD
      .def_readwrite(
          "eigensolver_threshold",
          &theia::LiGTPositionEstimator::Options::eigensolver_threshold);
=======
    .def_readwrite("eigensolver_threshold", 
          &theia::LiGTPositionEstimator::Options::eigensolver_threshold)
    .def_readwrite("max_num_views_svd", 
          &theia::LiGTPositionEstimator::Options::max_num_views_svd);
>>>>>>> 204c9942

  py::class_<theia::LiGTPositionEstimator, theia::PositionEstimator>(
      m, "LiGTPositionEstimator")
      .def(py::init<const theia::LiGTPositionEstimator::Options&,
                    const theia::Reconstruction&>())
      .def("EstimatePositions",
           &theia::LiGTPositionEstimator::EstimatePositionsWrapper);

  // base RotationEstimator class
  py::class_<theia::RotationEstimator>(m, "RotationEstimator");

  py::class_<theia::RobustRotationEstimator::Options>(
      m, "RobustRotationEstimatorOptions")
      .def(py::init<>())
      .def_readwrite(
          "max_num_l1_iterations",
          &theia::RobustRotationEstimator::Options::max_num_l1_iterations)
      .def_readwrite("l1_step_convergence_threshold",
                     &theia::RobustRotationEstimator::Options::
                         l1_step_convergence_threshold)
      .def_readwrite(
          "max_num_irls_iterations",
          &theia::RobustRotationEstimator::Options::max_num_irls_iterations)
      .def_readwrite("irls_step_convergence_threshold",
                     &theia::RobustRotationEstimator::Options::
                         irls_step_convergence_threshold)
      .def_readwrite(
          "irls_loss_parameter_sigma",
          &theia::RobustRotationEstimator::Options::irls_loss_parameter_sigma);

  // Global Rotation Estimators
  py::class_<theia::RobustRotationEstimator, theia::RotationEstimator>(
      m, "RobustRotationEstimator")
      .def(py::init<const theia::RobustRotationEstimator::Options&>())
      .def("EstimateRotations",
           &theia::RobustRotationEstimator::EstimateRotationsWrapper)
      .def("AddRelativeRotationConstraint",
           &theia::RobustRotationEstimator::AddRelativeRotationConstraint)
      .def("SetFixedGlobalRotations",
           &theia::RobustRotationEstimator::SetFixedGlobalRotations);

  py::class_<theia::NonlinearRotationEstimator, theia::RotationEstimator>(
      m, "NonlinearRotationEstimator")
      .def(py::init<>())
      .def(py::init<double>())
      .def("EstimateRotations",
           &theia::NonlinearRotationEstimator::EstimateRotationsWrapper);

  py::class_<theia::LinearRotationEstimator, theia::RotationEstimator>(
      m, "LinearRotationEstimator")
      .def(py::init<>())
      .def("AddRelativeRotationConstraint",
           &theia::LinearRotationEstimator::AddRelativeRotationConstraint)
      .def("EstimateRotations",
           &theia::LinearRotationEstimator::EstimateRotationsWrapper);

  py::class_<theia::LagrangeDualRotationEstimator, theia::RotationEstimator>(
      m, "LagrangeDualRotationEstimator")
      .def(py::init<>())
      .def("EstimateRotations",
           &theia::LagrangeDualRotationEstimator::EstimateRotationsWrapper);

  py::class_<theia::HybridRotationEstimator, theia::RotationEstimator>(
      m, "HybridRotationEstimator")
      .def(py::init<>())
      .def("EstimateRotations",
           &theia::HybridRotationEstimator::EstimateRotationsWrapper);
}

void pytheia_sfm(py::module& m) {
  py::module m_submodule = m.def_submodule("sfm");
  pytheia_sfm_classes(m_submodule);
}

}  // namespace sfm
}  // namespace pytheia<|MERGE_RESOLUTION|>--- conflicted
+++ resolved
@@ -761,14 +761,12 @@
                      &theia::EstimateTwoViewInfoOptions::max_ransac_iterations)
       .def_readwrite("use_mle", &theia::EstimateTwoViewInfoOptions::use_mle)
       .def_readwrite("use_lo", &theia::EstimateTwoViewInfoOptions::use_lo)
-<<<<<<< HEAD
-      .def_readwrite("lo_start_iterations",
-                     &theia::EstimateTwoViewInfoOptions::lo_start_iterations);
-=======
-      .def_readwrite("lo_start_iterations", &theia::EstimateTwoViewInfoOptions::lo_start_iterations)
-      .def_readwrite("min_focal_length", &theia::EstimateTwoViewInfoOptions::min_focal_length)
-      .def_readwrite("max_focal_length", &theia::EstimateTwoViewInfoOptions::max_focal_length);
->>>>>>> 204c9942
+      .def_readwrite("lo_start_iterations", 
+                     &theia::EstimateTwoViewInfoOptions::lo_start_iterations)
+      .def_readwrite("min_focal_length", 
+                     &theia::EstimateTwoViewInfoOptions::min_focal_length)
+      .def_readwrite("max_focal_length", 
+                     &theia::EstimateTwoViewInfoOptions::max_focal_length);
 
   py::class_<theia::FilterViewPairsFromRelativeTranslationOptions>(
       m, "FilterViewPairsFromRelativeTranslationOptions")
@@ -998,14 +996,10 @@
       .def_readwrite("orthographic_camera",
                      &theia::BundleAdjustmentOptions::orthographic_camera)
       .def_readwrite("use_homogeneous_point_parametrization",
-<<<<<<< HEAD
-                     &theia::BundleAdjustmentOptions::
-                         use_homogeneous_point_parametrization);
-=======
                      &theia::BundleAdjustmentOptions::use_homogeneous_point_parametrization)
       .def_readwrite("use_inverse_depth_parametrization",
                      &theia::BundleAdjustmentOptions::use_inverse_depth_parametrization);
->>>>>>> 204c9942
+
 
   // Reconstruction Options
   py::enum_<theia::TriangulationMethodType>(m, "TriangulationMethodType")
@@ -1651,16 +1645,10 @@
       .def_readwrite(
           "max_power_iterations",
           &theia::LiGTPositionEstimator::Options::max_power_iterations)
-<<<<<<< HEAD
-      .def_readwrite(
-          "eigensolver_threshold",
-          &theia::LiGTPositionEstimator::Options::eigensolver_threshold);
-=======
     .def_readwrite("eigensolver_threshold", 
           &theia::LiGTPositionEstimator::Options::eigensolver_threshold)
     .def_readwrite("max_num_views_svd", 
           &theia::LiGTPositionEstimator::Options::max_num_views_svd);
->>>>>>> 204c9942
 
   py::class_<theia::LiGTPositionEstimator, theia::PositionEstimator>(
       m, "LiGTPositionEstimator")
